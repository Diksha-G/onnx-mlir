//====- lower_frontend_to_krnl.cpp - Frontend dialects to Krnl lowering ---===//
//
// Copyright 2019 The IBM Research Authors.
//
// =============================================================================
//
// This file implements the lowering of frontend operations to a combination of
// Krnl IR and standard operations.
//
//===----------------------------------------------------------------------===//
#include <map>

#include "mlir/Dialect/AffineOps/AffineOps.h"
#include "mlir/Dialect/StandardOps/Ops.h"
#include "mlir/Pass/Pass.h"
#include "mlir/Transforms/DialectConversion.h"
#include "llvm/ADT/ArrayRef.h"
#include "llvm/ADT/Sequence.h"

#include "src/dialect/krnl/krnl_helper.hpp"
#include "src/dialect/krnl/krnl_ops.hpp"
#include "src/dialect/onnx/onnx_ops.hpp"
#include "src/pass/passes.hpp"

using namespace mlir;

//===----------------------------------------------------------------------===//
// FrontendToAffine RewritePatterns
//===----------------------------------------------------------------------===//

/// Check is all dimensions are known at compile time.
static bool hasAllConstantDimensions(MemRefType type) {
  auto memRefShape = type.getShape();
  for (int i = 0; i < memRefShape.size(); ++i)
    if (memRefShape[i] < 0)
      return false;
  return true;
}

/// Convert the given TensorType into the corresponding MemRefType.
static MemRefType convertTensorToMemRef(TensorType type) {
  assert(type.hasRank() && "expected only ranked shapes");
  return MemRefType::get(type.getShape(), type.getElementType());
}

/// Insert an allocation and deallocation for the given MemRefType.
static Value insertAllocAndDealloc(MemRefType type, Location loc,
                                   PatternRewriter &rewriter,
                                   bool insertDealloc,
                                   ArrayRef<Value> operands = {}) {
  // Put together alloc operands for any dynamic dimensions of the memref.
  AllocOp alloc;
  if (!operands.empty()) {
    auto memRefShape = type.getShape();
    auto rank = memRefShape.size();

    std::map<int, Value> fromOperands;
    for (int reversedIdx = 0; reversedIdx < rank; ++reversedIdx) {
      int memRefDimIdx = rank - 1 - reversedIdx;
      if (memRefShape[memRefDimIdx] < 0) { // unknown dimension
        Value maxDim = nullptr;
        for (int i = 0; i < operands.size(); i++) {
          auto operandShape =
              operands[i]->getType().cast<MemRefType>().getShape();
          int operandDimIdx = operandShape.size() - 1 - reversedIdx;

          if (operandDimIdx < 0)
            continue;

          // In case of operations with broadcasting, the dimension of the
          // alloc result is the maximum size along each dimension of the
          // operands.
          auto operandDim =
              rewriter.create<DimOp>(loc, operands[i], operandDimIdx);
          if (maxDim) {
            auto maxCondition = rewriter.create<CmpIOp>(loc, CmpIPredicate::sgt,
                                                        operandDim, maxDim);
            maxDim = rewriter.create<SelectOp>(loc, maxCondition, operandDim,
                                               maxDim);
          } else {
            maxDim = operandDim;
          }
        }
        fromOperands.insert(std::make_pair(memRefDimIdx, maxDim));
      }
    }

    SmallVector<Value, 4> allocOperands;
    for (int i = 0; i < rank; ++i)
      if (memRefShape[i] < 0)
        allocOperands.push_back(fromOperands[i]);
    alloc = rewriter.create<AllocOp>(loc, type, allocOperands);
  } else {
    alloc = rewriter.create<AllocOp>(loc, type);
  }

  // Make sure to allocate at the beginning of the block if
  // all dimensions are known.
  auto *parentBlock = alloc.getOperation()->getBlock();
  if (hasAllConstantDimensions(type))
    alloc.getOperation()->moveBefore(&parentBlock->front());

  if (insertDealloc) {
    auto dealloc = rewriter.create<DeallocOp>(loc, alloc);
    dealloc.getOperation()->moveBefore(&parentBlock->back());
  }

  return alloc;
}

// Determine if current function returns the result value of the
// current op being lowered. If it does then dealloc should not be
// inserted.
static bool checkInsertDealloc(Operation *currentOp) {
  auto parentBlock = currentOp->getBlock();

  bool insertDealloc = true;
  parentBlock->walk([&insertDealloc, currentOp](ReturnOp op) {
    assert(currentOp->getNumResults() < 2 &&
           "No more than one result supported (for now).");
    // If there is at least one result to investigate.
    if (currentOp->getNumResults() > 0) {
      auto result = currentOp->getResult(0);
      for (const auto &operand : op.getOperands())
        if (operand == result)
          insertDealloc = false;
    }
  });

  return insertDealloc;
}

unsigned getMemRefEltSizeInBytes(MemRefType memRefType) {
  auto elementType = memRefType.getElementType();

  unsigned sizeInBits;
  if (elementType.isIntOrFloat()) {
    sizeInBits = elementType.getIntOrFloatBitWidth();
  } else {
    auto vectorType = elementType.cast<VectorType>();
    sizeInBits =
        vectorType.getElementTypeBitWidth() * vectorType.getNumElements();
  }
  return llvm::divideCeil(sizeInBits, 8);
}

// Get run-time dimension information for unknown dimensions used for
// broadcasting.
std::map<int, std::map<int, Value>>
getBroadcastedDimInfo(Location loc, ConversionPatternRewriter &rewriter,
                      MemRefType memRefType, ArrayRef<Value> operands) {
  auto memRefShape = memRefType.getShape();
  int64_t rank = memRefShape.size();
  // For unknown dimensions, we need to get dimension values at runtime in
  // order to do broadcasting.
  std::map<int, std::map<int, Value>> DimInfo;
  // For each result dimension, compute the number of sharing operands.
  // Sharing operands are operands sharing the same index (counting from the
  // rightmost to the leftmost) for a given dimension.
  std::map<int, int> sharedDimCount;
  for (int reversedIdx = 0; reversedIdx < rank; ++reversedIdx) {
    int dimIdx = rank - 1 - reversedIdx;
    sharedDimCount[dimIdx] = 0;
    for (int i = 0; i < operands.size(); ++i) {
      auto shape = operands[i]->getType().cast<MemRefType>().getShape();
      if (reversedIdx <= shape.size() - 1)
        sharedDimCount[dimIdx]++;
    }
  }
  // An unknown dimension can have a value of 1 or N (N > 1).
  // If its value is 1, it is broadcasted dimension.
  // Otherwise, non-broadcasted dimension.
  // We only care about unknown dimensions whose number of sharing operands is
  // more than one, since they are potentially broadcasted dimensions.
  for (int i = 0; i < operands.size(); ++i) {
    std::map<int, Value> broadcastedDims;
    auto shape = operands[i]->getType().cast<MemRefType>().getShape();
    int size = shape.size();
    for (int j = 0; j < shape.size(); ++j) {
      if (shape[j] < 0 and sharedDimCount[rank - size + j] > 1) {
        auto dim = rewriter.create<DimOp>(loc, operands[i], j).getResult();
        auto one = rewriter.create<ConstantIndexOp>(loc, 1);
        auto isBroadcasted =
          rewriter.create<CmpIOp>(loc, CmpIPredicate::eq, dim, one);
        broadcastedDims.insert(std::make_pair(j, isBroadcasted));
      }
    }
    DimInfo.insert(std::make_pair(i, broadcastedDims));
  }
  return DimInfo;
}

// Extract induction variables that are used for broadcasting values of a
// given operand.
std::vector<Value>
getLoopIVsForBroadcasting(Location loc, ConversionPatternRewriter &rewriter,
                          ArrayRef<Value> loopIVs, Value operand,
                          std::map<int, Value> broadcastedDims) {
  // `operand` must has a ranked type. This should have been checked by the
  // shape inference pass.
  auto operandShape = operand->getType().cast<MemRefType>().getShape();
  auto rank = operandShape.size();
  auto loopCount = loopIVs.size();

  std::vector<Value> newLoopIVs;
  for (unsigned reversedIdx = 0; reversedIdx < rank; ++reversedIdx) {
    auto dimIdx = rank - 1 - reversedIdx;
    auto loopIdx = loopCount - 1 - reversedIdx;
    if (operandShape[dimIdx] == 1) {
      // Broadcasted dimension
      auto zero = rewriter.create<ConstantIndexOp>(loc, 0);
      newLoopIVs.insert(newLoopIVs.begin(), zero);
    } else if ((operandShape[dimIdx] == -1) &&
               (broadcastedDims.find(dimIdx) != broadcastedDims.end())) {
      // Unknown dimension, it can have a value of 1 or N (N > 1).
      // If its value is 1, it is broadcasted dimension.
      // Otherwise, non-broadcasted dimension.
      auto zero = rewriter.create<ConstantIndexOp>(loc, 0);
      auto idx = rewriter.create<SelectOp>(loc, broadcastedDims[dimIdx], zero,
                                           loopIVs[loopIdx]);
      newLoopIVs.insert(newLoopIVs.begin(), idx);
    } else {
      // Non-broadcasted dimension
      newLoopIVs.insert(newLoopIVs.begin(), loopIVs[loopIdx]);
    }
  }
  return newLoopIVs;
}

namespace {

template <typename ElementwiseNaryOp>
struct ScalarOp;

template <>
struct ScalarOp<ONNXAddOp> {
  using FOp = AddFOp;
  using IOp = AddIOp;
};

template <>
struct ScalarOp<ONNXMulOp> {
  using FOp = MulFOp;
  using IOp = MulIOp;
};

template <>
struct ScalarOp<ONNXDivOp> {
  using FOp = DivFOp;
  using IOp = SignedDivIOp;
};

template <>
struct ScalarOp<ONNXSubOp> {
  using FOp = SubFOp;
  using IOp = SubIOp;
};

template <>
struct ScalarOp<ONNXAndOp> {
  using FOp = AndOp; // not use
  using IOp = AndOp;
};

template <>
struct ScalarOp<ONNXOrOp> {
  using FOp = OrOp; // not use
  using IOp = OrOp;
};

template <>
struct ScalarOp<ONNXXorOp> {
  using FOp = XOrOp; // not use
  using IOp = XOrOp;
};

template <>
struct ScalarOp<ONNXExpOp> {
  using FOp = ExpOp;
  using IOp = ExpOp; // not use
};

template <>
struct ScalarOp<ONNXSumOp> {
  using FOp = AddFOp;
  using IOp = AddIOp;
};

template <>
struct ScalarOp<ONNXTanhOp> {
  using FOp = TanhOp;
  using IOp = TanhOp; // not use
};

template <>
struct ScalarOp<ONNXCosOp> {
  using FOp = CosOp;
  using IOp = CosOp; // not use
};

template <>
struct ScalarOp<ONNXLogOp> {
  using FOp = LogOp;
  using IOp = LogOp; // not use
};

template <typename ElementwiseNaryOp>
using ScalarFOp = typename ScalarOp<ElementwiseNaryOp>::FOp;
template <typename ElementwiseNaryOp>
using ScalarIOp = typename ScalarOp<ElementwiseNaryOp>::IOp;

//===----------------------------------------------------------------------===//
// Scalar unary ops for lowering to Krnl dialect.
//===----------------------------------------------------------------------===//
template <typename UnaryOp>
Value mapToLowerScalarOp(Operation *op, ArrayRef<Type> result_types,
                         ArrayRef<Value> operands,
                         ConversionPatternRewriter &rewriter) {
  /* Lower UnaryOp to Ops in the Standard dialect.
   */
  auto loc = op->getLoc();
  Type element_type = operands.front()->getType();
  if (element_type.isa<IntegerType>()) {
    return rewriter.create<ScalarIOp<UnaryOp>>(loc, result_types, operands,
                                               mlir::None);
  } else if (element_type.isa<FloatType>()) {
    return rewriter.create<ScalarFOp<UnaryOp>>(loc, result_types, operands,
                                               mlir::None);
  } else {
    emitError(loc, "unsupported element type");
    return nullptr;
  }
}

<<<<<<< HEAD
=======
//===----------------------------------------------------------------------===//
// Scalar unary ops for lowering ONNXTanhOp
//===----------------------------------------------------------------------===//
template <>
Value mapToLowerScalarOp<ONNXTanhOp>(Operation *op, ArrayRef<Type> result_types,
                                     ArrayRef<Value> operands,
                                     ConversionPatternRewriter &rewriter) {
  // ONNXTanhOp(%X) = DivFOp(SubFOp(ExpOp(%X), ExpOp(NegFOp(%X))),
  //                         AddFOp(ExpOp(%X), ExpOp(NegFOp(%X))))
  auto loc = op->getLoc();
  Value operand = operands[0];
  auto elementType = result_types[0];

  auto zero = rewriter.create<ConstantOp>(loc, FloatAttr::get(elementType, 0));
  auto neg = rewriter.create<SubFOp>(loc, zero, operand);
  auto exp = rewriter.create<ExpOp>(loc, operand);
  auto negExp = rewriter.create<ExpOp>(loc, neg);
  auto diff = rewriter.create<SubFOp>(loc, exp, negExp);
  auto sum = rewriter.create<AddFOp>(loc, exp, negExp);
  auto result = rewriter.create<DivFOp>(loc, diff, sum);

  return result;
}
>>>>>>> 5bc09671

//===----------------------------------------------------------------------===//
// Scalar unary ops for lowering ONNXSinhOp
//===----------------------------------------------------------------------===//
template <>
Value mapToLowerScalarOp<ONNXSinhOp>(Operation *op, ArrayRef<Type> result_types,
                                     ArrayRef<Value> operands,
                                     ConversionPatternRewriter &rewriter) {
  // ONNXSinhOp(%X) = DivFOp(SubFOp(ExpOp(%X), ExpOp(NegFOp(%X))),
  //                         ConstantOp 2)
  auto loc = op->getLoc();
  Value operand = operands[0];
  auto elementType = result_types[0];

  auto zero = rewriter.create<ConstantOp>(loc, FloatAttr::get(elementType, 0));
  auto two = rewriter.create<ConstantOp>(loc, FloatAttr::get(elementType, 2));
  auto neg = rewriter.create<SubFOp>(loc, zero, operand);
  auto exp = rewriter.create<ExpOp>(loc, operand);
  auto negExp = rewriter.create<ExpOp>(loc, neg);
  auto result = rewriter.create<DivFOp>(
      loc, rewriter.create<SubFOp>(loc, exp, negExp), two);

  return result;
}

//===----------------------------------------------------------------------===//
// Scalar unary ops for lowering ONNXCoshOp
//===----------------------------------------------------------------------===//
template <>
Value mapToLowerScalarOp<ONNXCoshOp>(Operation *op, ArrayRef<Type> result_types,
                                     ArrayRef<Value> operands,
                                     ConversionPatternRewriter &rewriter) {
  // ONNXCoshOp(%X) = DivFOp(AddFOp(ExpOp(%X), ExpOp(NegFOp(%X))),
  //                         ConstantOp 2)
  auto loc = op->getLoc();
  Value operand = operands[0];
  auto elementType = result_types[0];

  auto zero = rewriter.create<ConstantOp>(loc, FloatAttr::get(elementType, 0));
  auto two = rewriter.create<ConstantOp>(loc, FloatAttr::get(elementType, 2));
  auto neg = rewriter.create<SubFOp>(loc, zero, operand);
  auto exp = rewriter.create<ExpOp>(loc, operand);
  auto negExp = rewriter.create<ExpOp>(loc, neg);
  auto result = rewriter.create<DivFOp>(
      loc, rewriter.create<AddFOp>(loc, exp, negExp), two);

  return result;
}

//===----------------------------------------------------------------------===//
// Scalar unary ops for lowering ONNXSigmoidOp
//===----------------------------------------------------------------------===//
template <>
Value mapToLowerScalarOp<ONNXSigmoidOp>(Operation *op,
                                        ArrayRef<Type> result_types,
                                        ArrayRef<Value> operands,
                                        ConversionPatternRewriter &rewriter) {
  // ONNXSigmoidOp(%X) = DivFOp(ConstantOp 1,
  //                            AddFOp(ConstantOp 1, ExpOp(NegFOp(%X))))
  auto loc = op->getLoc();
  Value operand = operands[0];
  auto elementType = result_types[0];

  auto zero = rewriter.create<ConstantOp>(loc, FloatAttr::get(elementType, 0));
  auto one = rewriter.create<ConstantOp>(loc, FloatAttr::get(elementType, 1));
  auto neg = rewriter.create<SubFOp>(loc, zero, operand);
  auto negExp = rewriter.create<ExpOp>(loc, neg);
  auto result = rewriter.create<DivFOp>(
      loc, one, rewriter.create<AddFOp>(loc, one, negExp));

  return result;
}

//===----------------------------------------------------------------------===//
// Scalar unary ops for lowering ONNXHardSigmoidOp
//===----------------------------------------------------------------------===//
template <>
Value mapToLowerScalarOp<ONNXHardSigmoidOp>(
    Operation *op, ArrayRef<Type> result_types, ArrayRef<Value> operands,
    ConversionPatternRewriter &rewriter) {
  // %Y = AddFOp(MulFOp(alpha, %X), beta)
  // %Z = SelectOp(CmpFOp(OGT, %Y, Constant 0),
  //               %Y,
  //               Constant 0)
  // ONNXHardSigmoidOp(%X) = SelectOp(CmpFOp(OLT, %Z, Constant 1),
  //                                  %Z,
  //                                  Constant 1)
  auto loc = op->getLoc();
  Value operand = operands[0];
  auto alphaAttr = op->getAttrOfType<FloatAttr>("HardSigmoid.alpha");
  auto betaAttr = op->getAttrOfType<FloatAttr>("HardSigmoid.beta");
  auto elementType = result_types[0];

  auto zero = rewriter.create<ConstantOp>(loc, FloatAttr::get(elementType, 0));
  auto one = rewriter.create<ConstantOp>(loc, FloatAttr::get(elementType, 1));
  auto alpha = rewriter.create<ConstantOp>(loc, alphaAttr);
  auto beta = rewriter.create<ConstantOp>(loc, betaAttr);

  auto add = rewriter.create<AddFOp>(
      loc, rewriter.create<MulFOp>(loc, alpha, operand), beta);
  auto maxPredicate =
      rewriter.create<CmpFOp>(loc, CmpFPredicate::OGT, add, zero);
  auto max = rewriter.create<SelectOp>(loc, maxPredicate, add, zero);
  auto minPredicate =
      rewriter.create<CmpFOp>(loc, CmpFPredicate::OLT, max, one);
  auto result = rewriter.create<SelectOp>(loc, minPredicate, max, one);

  return result;
}

//===----------------------------------------------------------------------===//
// Scalar unary ops for lowering ONNXEluOp
//===----------------------------------------------------------------------===//
template <>
Value mapToLowerScalarOp<ONNXEluOp>(Operation *op, ArrayRef<Type> result_types,
                                    ArrayRef<Value> operands,
                                    ConversionPatternRewriter &rewriter) {
  // ONNXEluOp(%X) = SelectOp(CmpFOp(OLT, %X, ConstantOp 0),
  //                          MulFOp(alpha, SubFOp(ExpOp(%X), 1)),
  //                          %X)
  auto loc = op->getLoc();
  Value operand = operands[0];
  auto elementType = result_types[0];

  auto alphaAttr = op->getAttrOfType<FloatAttr>("Elu.alpha");
  auto zero = rewriter.create<ConstantOp>(loc, FloatAttr::get(elementType, 0));
  auto one = rewriter.create<ConstantOp>(loc, FloatAttr::get(elementType, 1));
  auto alpha = rewriter.create<ConstantOp>(loc, alphaAttr);
  auto exp = rewriter.create<ExpOp>(loc, operand);
  auto lessThanZero =
      rewriter.create<CmpFOp>(loc, CmpFPredicate::OLT, operand, zero);
  auto result = rewriter.create<SelectOp>(
      loc, lessThanZero,
      rewriter.create<MulFOp>(loc, alpha,
                              rewriter.create<SubFOp>(loc, exp, one)),
      operand);

  return result;
}

//===----------------------------------------------------------------------===//
// Scalar unary ops for lowering ONNXReluOp
//===----------------------------------------------------------------------===//
template <>
Value mapToLowerScalarOp<ONNXReluOp>(Operation *op, ArrayRef<Type> result_types,
                                     ArrayRef<Value> operands,
                                     ConversionPatternRewriter &rewriter) {
  // ONNXReluOp(%X) = SelectOp(CmpFOp(OLT, %X, ConstantOp 0),
  //                           ConstantOp 0,
  //                           %X)
  auto loc = op->getLoc();
  Value operand = operands[0];
  auto elementType = result_types[0];

  auto zero = rewriter.create<ConstantOp>(loc, FloatAttr::get(elementType, 0));
  auto lessThanZero =
      rewriter.create<CmpFOp>(loc, CmpFPredicate::OLT, operand, zero);
  auto result = rewriter.create<SelectOp>(loc, lessThanZero, zero, operand);

  return result;
}

//===----------------------------------------------------------------------===//
// Scalar unary ops for lowering ONNXLeakyReluOp
//===----------------------------------------------------------------------===//
template <>
Value mapToLowerScalarOp<ONNXLeakyReluOp>(Operation *op,
                                          ArrayRef<Type> result_types,
                                          ArrayRef<Value> operands,
                                          ConversionPatternRewriter &rewriter) {
  // ONNXLeakyReluOp(%X) = SelectOp(CmpFOp(OLT, %X, ConstantOp 0),
  //                                MulFOp(alpha, %X),
  //                                %X)
  auto loc = op->getLoc();
  Value operand = operands[0];
  auto elementType = result_types[0];

  auto alphaAttr = op->getAttrOfType<FloatAttr>("LeakyRelu.alpha");
  auto zero = rewriter.create<ConstantOp>(loc, FloatAttr::get(elementType, 0));
  auto alpha = rewriter.create<ConstantOp>(loc, alphaAttr);
  auto lessThanZero =
      rewriter.create<CmpFOp>(loc, CmpFPredicate::OLT, operand, zero);
  auto result = rewriter.create<SelectOp>(
      loc, lessThanZero, rewriter.create<MulFOp>(loc, alpha, operand), operand);

  return result;
}

//===----------------------------------------------------------------------===//
// Scalar unary ops for lowering ONNXSeluOp
//===----------------------------------------------------------------------===//
template <>
Value mapToLowerScalarOp<ONNXSeluOp>(Operation *op, ArrayRef<Type> result_types,
                                     ArrayRef<Value> operands,
                                     ConversionPatternRewriter &rewriter) {
  // ONNXSeluOp(%X) = SelectOp(CmpFOp(OGT, %X, ConstantOp 0),
  //                           MulFOp(gamma, %X),
  //                           MulFOp(gamma,
  //                                  SubFOp(MulFOp(alpha, ExpOp(%X)),
  //                                         alpha)))
  auto loc = op->getLoc();
  Value operand = operands[0];
  auto alphaAttr = op->getAttrOfType<FloatAttr>("Selu.alpha");
  auto gammaAttr = op->getAttrOfType<FloatAttr>("Selu.gamma");
  auto elementType = result_types[0];

  auto zero = rewriter.create<ConstantOp>(loc, FloatAttr::get(elementType, 0));
  auto alpha = rewriter.create<ConstantOp>(loc, alphaAttr);
  auto gamma = rewriter.create<ConstantOp>(loc, gammaAttr);
  auto exp = rewriter.create<ExpOp>(loc, operand);
  auto greaterThanZero =
      rewriter.create<CmpFOp>(loc, CmpFPredicate::OGT, operand, zero);
  auto select = rewriter.create<SelectOp>(
      loc, greaterThanZero, operand,
      rewriter.create<SubFOp>(loc, rewriter.create<MulFOp>(loc, alpha, exp),
                              alpha));
  auto result = rewriter.create<MulFOp>(loc, gamma, select);

  return result;
}

//===----------------------------------------------------------------------===//
// Scalar unary ops for lowering ONNXReciprocalOp
//===----------------------------------------------------------------------===//
template <>
Value mapToLowerScalarOp<ONNXReciprocalOp>(
    Operation *op, ArrayRef<Type> result_types, ArrayRef<Value> operands,
    ConversionPatternRewriter &rewriter) {
  // ONNXReciprocalOp(%X) = DivFOp(ConstantOp 1, %X)
  auto loc = op->getLoc();
  Value operand = operands[0];
  auto elementType = result_types[0];

  auto one = rewriter.create<ConstantOp>(loc, FloatAttr::get(elementType, 1));
  auto result = rewriter.create<DivFOp>(loc, one, operand);

  return result;
}

//===----------------------------------------------------------------------===//
// Scalar unary ops for lowering ONNXMaxOp
//===----------------------------------------------------------------------===//
template <>
Value mapToLowerScalarOp<ONNXMaxOp>(Operation *op, ArrayRef<Type> result_types,
                                    ArrayRef<Value> operands,
                                    ConversionPatternRewriter &rewriter) {
  // ONNXMaxOp(%X, %Y) = SelectOp(CmpFOp(OGT, %X, %Y),
  //                              %X,
  //                              %Y)
  auto loc = op->getLoc();
  Value lhs = operands[0];
  Value rhs = operands[1];
  auto max = rewriter.create<CmpFOp>(loc, CmpFPredicate::OGT, lhs, rhs);
  auto result = rewriter.create<SelectOp>(loc, max, lhs, rhs);
  return result;
}

//===----------------------------------------------------------------------===//
// Scalar unary ops for lowering ONNXMinOp
//===----------------------------------------------------------------------===//
template <>
Value mapToLowerScalarOp<ONNXMinOp>(Operation *op, ArrayRef<Type> result_types,
                                    ArrayRef<Value> operands,
                                    ConversionPatternRewriter &rewriter) {
  // ONNXMinOp(%X, %Y) = SelectOp(CmpFOp(OLT, %X, %Y),
  //                              %X,
  //                              %Y)
  auto loc = op->getLoc();
  Value lhs = operands[0];
  Value rhs = operands[1];
  auto min = rewriter.create<CmpFOp>(loc, CmpFPredicate::OLT, lhs, rhs);
  auto result = rewriter.create<SelectOp>(loc, min, lhs, rhs);
  return result;
}

// Element-wise unary ops lowering to Krnl dialect.
//===----------------------------------------------------------------------===//
template <typename ElementwiseUnaryOp>
struct ONNXElementwiseUnaryOpLowering : public ConversionPattern {
  ONNXElementwiseUnaryOpLowering(MLIRContext *ctx)
      : ConversionPattern(ElementwiseUnaryOp::getOperationName(), 1, ctx) {}
  PatternMatchResult
  matchAndRewrite(Operation *op, ArrayRef<Value> operands,
                  ConversionPatternRewriter &rewriter) const final {
    // TODO: Check that the types are valid.
    // An element-wise unary operation must have all operands and the result of
    // the same type. This should have been verified by the verifier.
    auto tensorType = (*op->result_type_begin()).cast<TensorType>();
    auto loc = op->getLoc();

    // Insert an allocation and deallocation for the result of this operation.
    auto memRefType = convertTensorToMemRef(tensorType);

    // If the output has a dynamic dimension, pass the operands required for
    // each dynamic dimension to the AllocOp. The first operand of the
    // operation is used. The operands of the op need to match in terms of
    // dimensions with the result at this pre-optimization phase.
    // TODO: verify that dimensions match.
    // TODO: can the dimension of the result differ after optimizations?
    Value alloc;
    bool insertDealloc = checkInsertDealloc(op);

    if (hasAllConstantDimensions(memRefType))
      alloc = insertAllocAndDealloc(memRefType, loc, rewriter, insertDealloc);
    else
      alloc = insertAllocAndDealloc(memRefType, loc, rewriter, insertDealloc,
                                    {operands[0]});

    // Number of loops
    auto memRefShape = memRefType.getShape();
    int64_t rank = memRefShape.size();

    // Define loops.
    auto loopsOp = rewriter.create<KrnlDefineLoopsOp>(loc, rank);
    std::vector<Value> originalLoops;
    originalLoops.reserve(rank);
    for (auto result : loopsOp.getResults()) {
      originalLoops.push_back(result);
    }

    // Define loop optimization.
    auto optimizedLoopsOp = rewriter.create<KrnlOptimizeLoopsOp>(loc, rank);
    std::vector<Value> optimizedLoops;
    optimizedLoops.reserve(rank);
    for (auto result : optimizedLoopsOp.getResults()) {
      optimizedLoops.push_back(result);
    }
    Block &optimizationBlock = optimizedLoopsOp.region().front();

    KrnlIterateOperandPack pack(rewriter, originalLoops, optimizedLoops);
    // Iterate over the loop nest.
    // TODO (Tian): move this logic inside KrnlIterateOp. Pass MemRefShape
    // to KrnlIterateOp instead.
    for (int i = 0; i < rank; ++i) {
      if (memRefShape[i] < 0) {
        pack.pushConstantBound(0);
        pack.pushOperandBound(
            rewriter.create<DimOp>(loc, operands[0], i).getResult());
      } else {
        pack.pushConstantBound(0);
        pack.pushConstantBound(memRefShape[i]);
      }
    }

    auto iterateOp = rewriter.create<KrnlIterateOp>(loc, pack);
    Block &iterationBlock = iterateOp.bodyRegion().front();

    // Now perform the insertions into the body of the
    // just generated instructions:

    // 1. Insert any optimizations in the KrnlOptimizeLoopsOp body.
    rewriter.setInsertionPointToEnd(&optimizationBlock);
    // Return from KrnlOptimizeLoopsOp body.
    // When no optimizations are present we just return the loops
    // unchaged.
    rewriter.create<KrnlReturnLoopsOp>(loc, originalLoops);
    rewriter.setInsertionPoint(optimizedLoopsOp);

    // 2. Insert instructions inside the KernelIterateOp body.
    rewriter.setInsertionPointToStart(&iterationBlock);

    // Handle the operation:
    SmallVector<Value, 4> loopIVs;
    for (auto arg : iterationBlock.getArguments())
      loopIVs.push_back(arg);

    auto loadedVal = rewriter.create<LoadOp>(loc, operands[0], loopIVs);
    auto loweredOpResult = mapToLowerScalarOp<ElementwiseUnaryOp>(
        op, memRefType.getElementType(), {loadedVal}, rewriter);
    // Store result in the resulting array.
    rewriter.create<StoreOp>(loc, loweredOpResult, alloc, loopIVs);

    rewriter.replaceOp(op, alloc);

    return matchSuccess();
  }
};

// Element-wise variadic ops lowering to Krnl dialect.
//===----------------------------------------------------------------------===//
template <typename ElementwiseVariadicOp>
struct ONNXElementwiseVariadicOpLowering : public ConversionPattern {
  ONNXElementwiseVariadicOpLowering(MLIRContext *ctx)
      : ConversionPattern(ElementwiseVariadicOp::getOperationName(), 1, ctx) {}
  PatternMatchResult
  matchAndRewrite(Operation *op, ArrayRef<Value> operands,
                  ConversionPatternRewriter &rewriter) const final {
    // TODO: Check that the types are valid.
    // An element-wise variadic operation must have all operands and the result
    // of the same type. This should have been verified by the verifier.
    auto tensorType = (*op->result_type_begin()).cast<TensorType>();
    auto loc = op->getLoc();
    auto numArgs = op->getNumOperands();

    // Insert an allocation and deallocation for the result of this operation.
    auto memRefType = convertTensorToMemRef(tensorType);

    Value alloc;
    bool insertDealloc = checkInsertDealloc(op);
    // If the output has a dynamic dimension, we compute its dimension at
    // runtime by using dimensions from the operands.
    // In particular, we need to know from which operand a result dimension
    // comes from.
    // TODO: can the dimension of the result differ after optimizations?
    if (hasAllConstantDimensions(memRefType))
      alloc = insertAllocAndDealloc(memRefType, loc, rewriter, insertDealloc);
    else
      alloc = insertAllocAndDealloc(memRefType, loc, rewriter, insertDealloc,
                                    operands);

    // Number of loops
    auto memRefShape = memRefType.getShape();
    int64_t rank = memRefShape.size();

    // Define loops.
    auto loopsOp = rewriter.create<KrnlDefineLoopsOp>(loc, rank);
    std::vector<Value> originalLoops;
    originalLoops.reserve(rank);
    for (auto result : loopsOp.getResults()) {
      originalLoops.push_back(result);
    }

    // Define loop optimization.
    auto optimizedLoopsOp = rewriter.create<KrnlOptimizeLoopsOp>(loc, rank);
    std::vector<Value> optimizedLoops;
    optimizedLoops.reserve(rank);
    for (auto result : optimizedLoopsOp.getResults()) {
      optimizedLoops.push_back(result);
    }
    Block &optimizationBlock = optimizedLoopsOp.region().front();

    KrnlIterateOperandPack pack(rewriter, originalLoops, optimizedLoops);
    // Iterate over the loop nest.
    // TODO (Tian): move this logic inside KrnlIterateOp. Pass MemRefShape
    // to KrnlIterateOp instead.
    for (int i = 0; i < rank; ++i) {
      if (memRefShape[i] < 0) {
        pack.pushConstantBound(0);
        pack.pushOperandBound(
            rewriter.create<DimOp>(loc, alloc, i).getResult());
      } else {
        pack.pushConstantBound(0);
        pack.pushConstantBound(memRefShape[i]);
      }
    }

    // Get run-time dimension information for unknown dimensions used for
    // broadcasting.
    std::map<int, std::map<int, Value>> broadcastedDimInfo =
        getBroadcastedDimInfo(loc, rewriter, memRefType, operands);

    auto iterateOp = rewriter.create<KrnlIterateOp>(loc, pack);
    Block &iterationBlock = iterateOp.bodyRegion().front();

    // Now perform the insertions into the body of the
    // just generated instructions:

    // 1. Insert any optimizations in the KrnlOptimizeLoopsOp body.
    rewriter.setInsertionPointToEnd(&optimizationBlock);
    // Return from KrnlOptimizeLoopsOp body.
    // When no optimizations are present we just return the loops unchaged.
    rewriter.create<KrnlReturnLoopsOp>(loc, originalLoops);
    rewriter.setInsertionPoint(optimizedLoopsOp);

    // 2. Insert instructions inside the KernelIterateOp body.
    rewriter.setInsertionPointToStart(&iterationBlock);

    // Handle the operation:
    SmallVector<Value, 4> loopIVs;
    for (auto arg : iterationBlock.getArguments())
      loopIVs.push_back(arg);

    // Fold over operands for each of their scalar values
    Value accumulated, next;
    auto accumulatedLoopIVs = getLoopIVsForBroadcasting(
        loc, rewriter, loopIVs, operands[0], broadcastedDimInfo[0]);
    accumulated = rewriter.create<LoadOp>(loc, operands[0], accumulatedLoopIVs);
    for (unsigned i = 1; i < numArgs; i++) {
      auto nextLoopIVs = getLoopIVsForBroadcasting(
          loc, rewriter, loopIVs, operands[i], broadcastedDimInfo[i]);
      next = rewriter.create<LoadOp>(loc, operands[i], nextLoopIVs);
      accumulated = mapToLowerScalarOp<ElementwiseVariadicOp>(
          op, memRefType.getElementType(), {accumulated, next}, rewriter);
    }
    // Store result in the resulting array.
    rewriter.create<StoreOp>(loc, accumulated, alloc, loopIVs);

    rewriter.replaceOp(op, alloc);

    return matchSuccess();
  }
};

struct ONNXReshapeOpLowering : public ConversionPattern {
  ONNXReshapeOpLowering(MLIRContext *ctx)
      : ConversionPattern(mlir::ONNXReshapeOp::getOperationName(), 1, ctx) {}

  PatternMatchResult
  matchAndRewrite(Operation *op, ArrayRef<Value> operands,
                  ConversionPatternRewriter &rewriter) const final {
    auto tensorType = (*op->result_type_begin()).cast<TensorType>();
    auto loc = op->getLoc();

    // Insert an allocation and deallocation for the result of this operation.
    auto memRefType = convertTensorToMemRef(tensorType);
    Value alloc;

    // Compute size in bytes.
    Value tensorSize = rewriter.create<ConstantOp>(
        loc, rewriter.getIntegerAttr(rewriter.getIntegerType(64),
                                     getMemRefEltSizeInBytes(memRefType)));
    bool insertDealloc = checkInsertDealloc(op);
    if (hasAllConstantDimensions(memRefType)) {
      alloc = insertAllocAndDealloc(memRefType, loc, rewriter, insertDealloc);
    } else {
      auto memRefShape = memRefType.getShape();
      SmallVector<Value, 4> allocOperands;
      for (int i = 0; i < memRefShape.size(); ++i) {
        // The shape array can always be used to construct shape information of
        // the result.
        Value index = rewriter.create<ConstantOp>(
            loc, rewriter.getIntegerAttr(rewriter.getIndexType(), i));
        Value loadedVal = rewriter.create<LoadOp>(loc, operands[1], index);
        Value int64LoadedVal = rewriter.create<ZeroExtendIOp>(
            loc, loadedVal, rewriter.getIntegerType(64));
        tensorSize = rewriter.create<MulIOp>(loc, tensorSize, int64LoadedVal);
        allocOperands.push_back(rewriter.create<IndexCastOp>(
            loc, loadedVal, rewriter.getIndexType()));
      }
      AllocOp allocateMemref =
          rewriter.create<AllocOp>(loc, memRefType, allocOperands);

      // Make sure to allocate at the beginning of the block if
      // all dimensions are known.
      auto *parentBlock = allocateMemref.getOperation()->getBlock();
      if (insertDealloc) {
        auto dealloc = rewriter.create<DeallocOp>(loc, allocateMemref);
        dealloc.getOperation()->moveBefore(&parentBlock->back());
      }

      alloc = allocateMemref;
    }

    rewriter.create<KrnlMemcpyOp>(loc, alloc, operands[0], tensorSize);
    rewriter.replaceOp(op, alloc);

    return matchSuccess();
  }
};

//===----------------------------------------------------------------------===//
// EntryPoint Op lowering to Krnl Entry Point.
//===----------------------------------------------------------------------===//

class ONNXEntryPointLowering : public OpRewritePattern<ONNXEntryPointOp> {
public:
  using OpRewritePattern<ONNXEntryPointOp>::OpRewritePattern;

  PatternMatchResult matchAndRewrite(ONNXEntryPointOp op,
                                     PatternRewriter &rewriter) const override {
    rewriter.replaceOpWithNewOp<KrnlEntryPointOp>(
        op,
        op.getAttrOfType<SymbolRefAttr>(
            ONNXEntryPointOp::getEntryPointFuncAttrName()),
        op.getAttrOfType<IntegerAttr>(ONNXEntryPointOp::getNumInputsAttrName()),
        op.getAttrOfType<IntegerAttr>(
            ONNXEntryPointOp::getNumOutputsAttrName()));
    return matchSuccess();
  }
};

//===----------------------------------------------------------------------===//
// Conversion from Tensor type to the Standard dialect MemRef type.
//===----------------------------------------------------------------------===//

struct TensorTypeConverter : public TypeConverter {
  using TypeConverter::TypeConverter;

  LogicalResult convertType(Type t, SmallVectorImpl<Type> &results) override {
    if (auto tensor_type = t.dyn_cast<TensorType>()) {
      results.push_back(convertTensorToMemRef(tensor_type));
      return success();
    }

    results.push_back(t);
    return success();
  }

  /// Return true if the inputs and outputs of the given function type are
  /// legal. [Taken from MLIR and adapted to only check the legality of the
  /// inputs. Once unranked results can be handled gracefully this
  /// override needs to be removed in favour of the original MLIR one.]
  bool isSignatureLegal(FunctionType funcType) {
    return llvm::all_of(funcType.getInputs(),
                        [this](Type type) { return isLegal(type); });
  }
};

} // end anonymous namespace.

//===----------------------------------------------------------------------===//
// Frontend to Krnl Dialect lowering pass
//===----------------------------------------------------------------------===//

/// This is a partial lowering to Krnl loops of the ONNX operations.
namespace {
struct FrontendToKrnlLoweringPass
    : public ModulePass<FrontendToKrnlLoweringPass> {
  void runOnModule() final;
};
} // end anonymous namespace.

void FrontendToKrnlLoweringPass::runOnModule() {
  auto module = getModule();

  // The first thing to define is the conversion target. This will define the
  // final target for this lowering.
  ConversionTarget target(getContext());

  // We define the specific operations, or dialects, that are legal targets for
  // this lowering.
  target
      .addLegalDialect<KrnlOpsDialect, AffineOpsDialect, StandardOpsDialect>();

  // TODO: enable this once more ops are supported.
  // We also define the ONNX dialect as Illegal so that the conversion will fail
  // if any of these operations are *not* converted.
  // target.addIllegalDialect<mlir::ONNXOpsDialect>();

  // TODO: add any other ops which are considered legal.
  // Some operations can be marked as being still legal.
  // Example: target.addLegalOp<mlir::OpName>();

  // Now that the conversion target has been defined, we just need to provide
  // the set of patterns that will lower the frontend operations.
  OwningRewritePatternList patterns;

  // Convert TensorType to MemRef
  TensorTypeConverter tensor_to_memref_converter;
  target.addDynamicallyLegalOp<FuncOp>([&](FuncOp op) {
    // FuncOp is legal only if types have been converted to Std types.
    return tensor_to_memref_converter.isSignatureLegal(op.getType());
  });

  // Type conversion for function signatures.
  // Call MLIR FuncOp signature conversion when result type is
  // a ranked tensor.
  populateFuncOpTypeConversionPattern(patterns, &getContext(),
                                      tensor_to_memref_converter);

  // Frontent operation lowering.
  patterns.insert<ONNXElementwiseUnaryOpLowering<mlir::ONNXExpOp>,
                  ONNXElementwiseUnaryOpLowering<mlir::ONNXTanhOp>,
                  ONNXElementwiseUnaryOpLowering<mlir::ONNXSinhOp>,
                  ONNXElementwiseUnaryOpLowering<mlir::ONNXCoshOp>,
                  ONNXElementwiseUnaryOpLowering<mlir::ONNXCosOp>,
                  ONNXElementwiseUnaryOpLowering<mlir::ONNXLogOp>,
                  ONNXElementwiseUnaryOpLowering<mlir::ONNXSigmoidOp>,
                  ONNXElementwiseUnaryOpLowering<mlir::ONNXHardSigmoidOp>,
                  ONNXElementwiseUnaryOpLowering<mlir::ONNXEluOp>,
                  ONNXElementwiseUnaryOpLowering<mlir::ONNXReluOp>,
                  ONNXElementwiseUnaryOpLowering<mlir::ONNXLeakyReluOp>,
                  ONNXElementwiseUnaryOpLowering<mlir::ONNXSeluOp>,
                  ONNXElementwiseUnaryOpLowering<mlir::ONNXReciprocalOp>,
                  ONNXElementwiseVariadicOpLowering<mlir::ONNXAddOp>,
                  ONNXElementwiseVariadicOpLowering<mlir::ONNXMulOp>,
                  ONNXElementwiseVariadicOpLowering<mlir::ONNXDivOp>,
                  ONNXElementwiseVariadicOpLowering<mlir::ONNXSubOp>,
                  ONNXElementwiseVariadicOpLowering<mlir::ONNXAndOp>,
                  ONNXElementwiseVariadicOpLowering<mlir::ONNXOrOp>,
                  ONNXElementwiseVariadicOpLowering<mlir::ONNXXorOp>,
                  ONNXElementwiseVariadicOpLowering<mlir::ONNXSumOp>,
                  ONNXElementwiseVariadicOpLowering<mlir::ONNXMaxOp>,
                  ONNXElementwiseVariadicOpLowering<mlir::ONNXMinOp>,
                  ONNXReshapeOpLowering, ONNXEntryPointLowering>(&getContext());

  // With the target and rewrite patterns defined, we can now attempt the
  // conversion. The conversion will signal failure if any of our `illegal`
  // operations were not converted successfully.
  if (failed(applyPartialConversion(module, target, patterns)))
    signalPassFailure();
}

std::unique_ptr<Pass> mlir::createLowerToKrnlPass() {
  return std::make_unique<FrontendToKrnlLoweringPass>();
}

static PassRegistration<FrontendToKrnlLoweringPass>
    pass("lower-frontend", "Lower frontend ops to Krnl dialect.");<|MERGE_RESOLUTION|>--- conflicted
+++ resolved
@@ -331,33 +331,6 @@
     return nullptr;
   }
 }
-
-<<<<<<< HEAD
-=======
-//===----------------------------------------------------------------------===//
-// Scalar unary ops for lowering ONNXTanhOp
-//===----------------------------------------------------------------------===//
-template <>
-Value mapToLowerScalarOp<ONNXTanhOp>(Operation *op, ArrayRef<Type> result_types,
-                                     ArrayRef<Value> operands,
-                                     ConversionPatternRewriter &rewriter) {
-  // ONNXTanhOp(%X) = DivFOp(SubFOp(ExpOp(%X), ExpOp(NegFOp(%X))),
-  //                         AddFOp(ExpOp(%X), ExpOp(NegFOp(%X))))
-  auto loc = op->getLoc();
-  Value operand = operands[0];
-  auto elementType = result_types[0];
-
-  auto zero = rewriter.create<ConstantOp>(loc, FloatAttr::get(elementType, 0));
-  auto neg = rewriter.create<SubFOp>(loc, zero, operand);
-  auto exp = rewriter.create<ExpOp>(loc, operand);
-  auto negExp = rewriter.create<ExpOp>(loc, neg);
-  auto diff = rewriter.create<SubFOp>(loc, exp, negExp);
-  auto sum = rewriter.create<AddFOp>(loc, exp, negExp);
-  auto result = rewriter.create<DivFOp>(loc, diff, sum);
-
-  return result;
-}
->>>>>>> 5bc09671
 
 //===----------------------------------------------------------------------===//
 // Scalar unary ops for lowering ONNXSinhOp
