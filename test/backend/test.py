from __future__ import absolute_import
from __future__ import division
from __future__ import print_function
from __future__ import unicode_literals

from distutils.util import strtobool
import os
import sys
import unittest
import warnings
import onnx.backend.base
import onnx.backend.test

from onnx.backend.base import Device, DeviceType
import subprocess
import test_config
import tempfile
import argparse

# Casting with "bool" does not work well. When you specify VERBOSE=xxx,
# regardless of the value of xxx (e.g., true, false, y, n, etc.) the
# casted bool value will be true. Only if xxx is empty, the casted bool
# value will be false. This is a bit counter intuitive. So we use strtobool
# to do the conversion. But note that strtobool can't take an emtpy string.

VERBOSE = os.getenv("VERBOSE")
IMPORTER_FORCE_DYNAMIC = os.getenv("IMPORTER_FORCE_DYNAMIC")
TEST_DYNAMIC = os.getenv("TEST_DYNAMIC")

parser = argparse.ArgumentParser(description='with dynamic shape or not.')
parser.add_argument('--dynamic', action='store_true',
    default=(strtobool(TEST_DYNAMIC) if TEST_DYNAMIC else False),
    help='enable dynamic shape tests (default: false if TEST_DYNAMIC env var not set)')
parser.add_argument('-i', '--input', type=int,
    default=os.getenv("TEST_INPUT", -1),
    help='inputs whose dimensions to be changed to unknown (default: all inputs if TEST_INPUT env var not set)')
parser.add_argument('-d', '--dim', type=int,
    default=os.getenv("TEST_DIM", -1),
    help='dimensions to be changed to unknown (default: all dimensions if TEST_DIM env var not set)')
parser.add_argument('-v', '--verbose', action='store_true',
    default=(strtobool(VERBOSE) if VERBOSE else False),
    help='verbose output (default: false if VERBOSE env var not set)')
parser.add_argument('unittest_args', nargs='*')
args = parser.parse_args()
sys.argv[1:] = args.unittest_args

TEST_CASE_BY_USER = os.getenv("TEST_CASE_BY_USER")
if TEST_CASE_BY_USER is not None and TEST_CASE_BY_USER != "" :
    result_dir = "./"
else :
    tempdir = tempfile.TemporaryDirectory()
    result_dir = tempdir.name+"/"
print("temporary results are in dir "+result_dir)

CXX = test_config.CXX_PATH
TEST_DRIVER = os.path.join(test_config.TEST_DRIVER_BUILD_PATH, "bin",
                           test_config.TEST_DRIVER_COMMAND)
LLC = os.path.join(test_config.LLVM_PROJ_BUILD_PATH, "bin/llc")

# Make lib folder under build directory visible in PYTHONPATH
doc_check_base_dir = os.path.dirname(os.path.realpath(__file__))
RUNTIME_DIR = os.path.join(test_config.TEST_DRIVER_BUILD_PATH, "lib")
sys.path.append(RUNTIME_DIR)
from PyRuntime import ExecutionSession

# Test directories:
# https://github.com/onnx/onnx/tree/master/onnx/backend/test/data/node
# In our directories, the python files that generate the tests are found here
# onnx-mlir/third_party/onnx/onnx/backend/test/case/node

# Set value for each benchmark to: test_disabled, test_static, 
#   test_dynamic, test_static_dynamic, test_static_dynamicNA.
# The test_static_dynamicNA values indicates tests for which the dynamic test
# makes no sense, e.g. where we build an array of constant but we don't even
# know the rank of the constant array we are generating.
test_disabled = 0  # no tests
test_static = 1    # static test only (1st bit on).
test_dynamic = 2   # dynamic test only (2nd bit on).
test_static_dynamic = test_static + test_dynamic # both static & dynamic
test_static_dynamicNA = test_static # static tests for which dyn not available.

# For each benchmark, its value is a tuple of (test_type, dynamic_dict)
# - 'test_type' is one of test_disabled, test_static, test_dynamic, and
#     test_static_dynamic.
# - 'dynamic_dict' is a dict to define which inputs/dimensions are changed to
#     unknown, where its key is an input index and its value is a set of
#     dimension indices, e.g. {0:{0,1}, 1:{-1}, 2:{0}}
# If 'dynamic_dict' is not given, by default, all dimension of all inputs will
#   be changed to unknown. Use this script's arguments '--input' and '--dim' to
#   control the default values.
# Input and dimension indices start from 0. -1 means all inputs or all dimensions.

test_to_enable_static_dynamic = {

    ############################################################
    # Elementary ops, ordered alphabetically.

    # Abs
    "test_abs_cpu": (test_static_dynamic,),

    # Acos
    "test_acos_cpu": (test_static_dynamic,),
    "test_acos_example_cpu": (test_static_dynamic,),

    # Acosh
    "test_acosh_cpu": (test_static_dynamic,),
    "test_acosh_example_cpu": (test_static_dynamic,),

    # Adagrad

    # Adam

    # Add
    "test_add_cpu": (test_static_dynamic,),
    "test_add_bcast_cpu": (test_static_dynamic,),

    # And
    "test_and2d_cpu": (test_static_dynamic,),
    "test_and3d_cpu": (test_static_dynamic,),
    "test_and4d_cpu": (test_static_dynamic,),
    "test_and_bcast3v1d_cpu": (test_static_dynamic,),
    "test_and_bcast3v2d_cpu": (test_static_dynamic,),
    "test_and_bcast4v2d_cpu": (test_static_dynamic,),
    "test_and_bcast4v3d_cpu": (test_static_dynamic,),
    "test_and_bcast4v4d_cpu": (test_static_dynamic,),

    # Argmax
    "test_argmax_no_keepdims_example_cpu": (test_static_dynamic,),
    "test_argmax_keepdims_example_cpu": (test_static_dynamic,),
    "test_argmax_default_axis_example_cpu": (test_static_dynamic,),

    # Argmin

    # Asin
    "test_asin_cpu": (test_static_dynamic,),
    "test_asin_example_cpu": (test_static_dynamic,),

    # Asinh
    "test_asinh_cpu": (test_static_dynamic,),
    "test_asinh_example_cpu": (test_static_dynamic,),

    # Atan
    "test_atan_example_cpu": (test_static_dynamic,),
    "test_atan_cpu": (test_static_dynamic,),

    # Atanh
    "test_atanh_cpu": (test_static_dynamic,),
    "test_atanh_example_cpu": (test_static_dynamic,),

    # AveragePool
    "test_averagepool_1d_default_cpu": (test_static_dynamic,),
    "test_averagepool_2d_ceil_cpu": (test_static_dynamic,),
    "test_averagepool_2d_default_cpu": (test_static_dynamic,),
    "test_averagepool_2d_pads_count_include_pad_cpu": (test_static_dynamic,),
    "test_averagepool_2d_pads_cpu": (test_static_dynamic,),
    "test_averagepool_2d_precomputed_pads_count_include_pad_cpu": (test_static_dynamic,),
    "test_averagepool_2d_precomputed_pads_cpu": (test_static_dynamic,),
    "test_averagepool_2d_precomputed_same_upper_cpu": (test_static_dynamic,),
    "test_averagepool_2d_precomputed_strides_cpu": (test_static_dynamic,),
    "test_averagepool_2d_same_lower_cpu": (test_static_dynamic,),
    "test_averagepool_2d_same_upper_cpu": (test_static_dynamic,),
    "test_averagepool_2d_strides_cpu": (test_static_dynamic,),
    "test_averagepool_3d_default_cpu": (test_static_dynamic,),

    # BatchNormalization (test mode)
    "test_batchnorm_epsilon_cpu": (test_static_dynamic,),
    "test_batchnorm_example_cpu": (test_static_dynamic,),

    # Bitshift left/right

    # Cast
    "test_cast_FLOAT_to_DOUBLE_cpu": (test_static_dynamic,),
    "test_cast_DOUBLE_to_FLOAT_cpu": (test_static_dynamic,),
    "test_cast_FLOAT_to_FLOAT16_cpu": (test_disabled,), # appers unsupported at this time
    "test_cast_FLOAT16_to_FLOAT_cpu": (test_disabled,), # appers unsupported at this time
    "test_cast_FLOAT16_to_DOUBLE_cpu": (test_disabled,), # appers unsupported at this time
    "test_cast_DOUBLE_to_FLOAT16_cpu": (test_disabled,), # appers unsupported at this time
    "test_cast_FLOAT_to_STRING_cpu": (test_disabled,), # appers unsupported at this time
    "test_cast_STRING_to_FLOAT_cpu": (test_disabled,), # appers unsupported at this time

    # Ceil
    "test_ceil_example_cpu": (test_static_dynamic,),
    "test_ceil_cpu": (test_static_dynamic,),

    # Celu

    # Clip
    "test_clip_cpu": (test_static_dynamic,),
    "test_clip_example_cpu": (test_static_dynamic,),
    "test_clip_inbounds_cpu": (test_static_dynamic,),
    "test_clip_outbounds_cpu": (test_static_dynamic,),
    "test_clip_splitbounds_cpu": (test_static_dynamic,),
    "test_clip_default_min_cpu": (test_static_dynamic,),
    "test_clip_default_max_cpu": (test_static_dynamic,),
    "test_clip_cpu": (test_static_dynamic,),
    "test_clip_default_inbounds_cpu": (test_static_dynamic,),
    #"test_clip_default_int8_min_cpu": (test_static_dynamic,),

    # Compress

    # Concat
    "test_concat_1d_axis_0_cpu": (test_static_dynamic,{0:{0}}),
    "test_concat_2d_axis_0_cpu": (test_static_dynamic,{0:{0}}),
    "test_concat_2d_axis_1_cpu": (test_static_dynamic,{0:{1}}),
    "test_concat_3d_axis_0_cpu": (test_static_dynamic,{0:{0}}),
    "test_concat_3d_axis_1_cpu": (test_static_dynamic,{0:{1}}),
    "test_concat_3d_axis_2_cpu": (test_static_dynamic,{0:{2}}),
    "test_concat_1d_axis_negative_1_cpu": (test_static_dynamic,{0:{0}}),
    "test_concat_2d_axis_negative_1_cpu": (test_static_dynamic,{0:{1}}),
    "test_concat_2d_axis_negative_2_cpu": (test_static_dynamic,{0:{0}}),
    "test_concat_3d_axis_negative_1_cpu": (test_static_dynamic,{0:{2}}),
    "test_concat_3d_axis_negative_2_cpu": (test_static_dynamic,{0:{1}}),
    "test_concat_3d_axis_negative_3_cpu": (test_static_dynamic,{0:{0}}),

    # Constant (dynamic NA)
    "test_constant_cpu": (test_static_dynamicNA,),

    # ConstantOfShape (dynamic NA)
    "test_constantofshape_float_ones_cpu": (test_static_dynamicNA,),
    "test_constantofshape_int_zeros_cpu": (test_static_dynamicNA,),

    # Conv
    "test_basic_conv_without_padding_cpu": (test_static_dynamic,{0:{0}}),
    "test_conv_with_strides_no_padding_cpu": (test_static_dynamic,{0:{0}}),
    "test_conv_with_strides_padding_cpu": (test_static_dynamic,{0:{0}}),
    "test_conv_with_strides_and_asymmetric_padding_cpu": (test_static_dynamic,{0:{0}}),

    # ConvInteger

    # ConvTranspose

    # Cos
    "test_cos_example_cpu": (test_static_dynamic,),
    "test_cos_cpu": (test_static_dynamic,),

    # Cosh
    "test_cosh_cpu": (test_static_dynamic,),
    "test_cosh_example_cpu": (test_static_dynamic,),

    # CumSum

    # DepthOfSpace

    # DequatizeLinear

    # Det

    # Div
    "test_div_cpu": (test_static_dynamic,),
    "test_div_bcast_cpu": (test_static_dynamic,),
    "test_div_example_cpu": (test_static_dynamic,),

    # Dropout
    "test_dropout_default_cpu": (test_static_dynamic,),
    "test_dropout_default_ratio_cpu": (test_static_dynamic,),
    # Other dopout test case failed: implementation is missing
    # mask is not supported for inference
    #"test_dropout_default_mask_cpu": (test_static_dynamic,),
    #"test_dropout_default_mask_ratio_cpu": (test_static_dynamic,),

    # Error: input arrays contain a mixture of endianness configuration
    #"test_training_dropout_default_cpu": (test_static_dynamic,),

    #"test_training_dropout_default_mask_cpu": (test_static_dynamic,),

    # Error: input arrays contain a mixture of endianness configuration
    #"test_training_dropout_default_cpu": (test_static_dynamic,),

    #"test_training_dropout_mask_cpu": (test_static_dynamic,),

    # Error: input arrays contain a mixture of endianness configuration
    #"test_training_dropout_zero_ratio_cpu": (test_static_dynamic,),

    #"test_training_dropout_zero_ratio_mask_cpu": (test_static_dynamic,),

    # DynamicQuantizeLinear

    # Edge

    # EinSum

    # Elu
    "test_elu_cpu": (test_static_dynamic,),
    "test_elu_default_cpu": (test_static_dynamic,),
    "test_elu_example_cpu": (test_static_dynamic,),

    # Equal

    # Erf
    "test_erf_cpu": (test_static_dynamic,),

    # Exp
    "test_exp_cpu": (test_static_dynamic,),
    "test_exp_example_cpu": (test_static_dynamic,),

    # Expand

    # Eyelike

    # Flatten
    "test_flatten_axis0_cpu": (test_static_dynamic,),
    "test_flatten_axis1_cpu": (test_static_dynamic,),
    "test_flatten_axis2_cpu": (test_static_dynamic,),
    "test_flatten_axis3_cpu": (test_static_dynamic,),
    "test_flatten_default_axis_cpu": (test_static_dynamic,),
    "test_flatten_negative_axis1_cpu": (test_static_dynamic,),
    "test_flatten_negative_axis2_cpu": (test_static_dynamic,),
    "test_flatten_negative_axis3_cpu": (test_static_dynamic,),
    "test_flatten_negative_axis4_cpu": (test_static_dynamic,),

    # Floor
    "test_floor_example_cpu": (test_static_dynamic,),
    "test_floor_cpu": (test_static_dynamic,),
    
    # Gather
    "test_gather_0_cpu": (test_static_dynamic,),
    "test_gather_1_cpu": (test_static_dynamic,),
    "test_gather_negative_indices_cpu": (test_static_dynamic,),

    # Gemm
    "test_gemm_all_attributes_cpu": (test_static_dynamic,),
    "test_gemm_alpha_cpu": (test_static_dynamic,),
    "test_gemm_beta_cpu": (test_static_dynamic,),
    "test_gemm_default_matrix_bias_cpu": (test_static_dynamic,),
    "test_gemm_default_no_bias_cpu": (test_static_dynamic,),
    "test_gemm_default_scalar_bias_cpu": (test_static_dynamic,),
    "test_gemm_default_single_elem_vector_bias_cpu": (test_static_dynamic,),
    "test_gemm_default_vector_bias_cpu": (test_static_dynamic,),
    "test_gemm_default_zero_bias_cpu": (test_static_dynamic,),
    "test_gemm_transposeA_cpu": (test_static_dynamic,),
    "test_gemm_transposeB_cpu": (test_static_dynamic,),

    # Global Average Pool
    "test_globalaveragepool_cpu": (test_static_dynamic,),
    "test_globalaveragepool_precomputed_cpu": (test_static_dynamic,),

    # Global Max Pool
    "test_globalmaxpool_cpu": (test_static_dynamic,),
    "test_globalmaxpool_precomputed_cpu": (test_static_dynamic,),

    # Greater

    # GRU
    "test_gru_defaults_cpu": (test_static_dynamic,{0:{0,1,2}}),
    "test_gru_seq_length_cpu": (test_static_dynamic,{0:{0,1,2}}),
    "test_gru_with_initial_bias_cpu": (test_static_dynamic,{0:{0,1,2}}),

    # Hard Max

    # Hard Sigmoid
    "test_hardsigmoid_cpu": (test_static_dynamic,),
    "test_hardsigmoid_default_cpu": (test_static_dynamic,),
    "test_hardsigmoid_example_cpu": (test_static_dynamic,),

    # Identity
    "test_identity_cpu": (test_static_dynamic,),

    # Instance Norm

    # Is Inf Neg/Pos

    # Is Nan

    # Leaky Relu
    "test_leakyrelu_cpu": (test_static_dynamic,),
    "test_leakyrelu_default_cpu": (test_static_dynamic,),
    "test_leakyrelu_example_cpu": (test_static_dynamic,),

    # Less
    "test_less_cpu": (test_static_dynamic,),
    "test_less_bcast_cpu": (test_static_dynamic,),

    # Log
    "test_log_example_cpu": (test_static_dynamic,),
    "test_log_cpu": (test_static_dynamic,),

    # LogSoftmax
    "test_logsoftmax_axis_0_cpu": (test_static_dynamic,),
    "test_logsoftmax_axis_1_cpu": (test_static_dynamic,),
    "test_logsoftmax_axis_2_cpu": (test_static_dynamic,),
    "test_logsoftmax_example_1_cpu": (test_static_dynamic,),
    "test_logsoftmax_default_axis_cpu": (test_static_dynamic,),
    "test_logsoftmax_negative_axis_cpu": (test_static_dynamic,),
    "test_logsoftmax_large_number_cpu": (test_static_dynamic,),

    # LRN
    "test_lrn_cpu": (test_static_dynamic,),
    "test_lrn_default_cpu": (test_static_dynamic,),
    

    # LSTM
    "test_lstm_defaults_cpu": (test_static_dynamic,{0:{0,1,2}}),
    "test_lstm_with_initial_bias_cpu": (test_static_dynamic,{0:{0,1,2}}),
    "test_lstm_with_peepholes_cpu": (test_static_dynamic,{0:{0,1,2}}),

    # Matmul
    "test_matmul_2d_cpu": (test_static_dynamic,),
    "test_matmul_3d_cpu": (test_static_dynamic,),
    "test_matmul_4d_cpu": (test_static_dynamic,),

    # Matmul Integer

    # Max
    "test_max_example_cpu": (test_static_dynamic,),
    "test_max_one_input_cpu": (test_static_dynamic,),
    "test_max_two_inputs_cpu": (test_static_dynamic,),

    # MaxPoolSingleOut
    "test_maxpool_1d_default_cpu": (test_static_dynamic,),
    "test_maxpool_2d_ceil_cpu": (test_static_dynamic,),
    "test_maxpool_2d_default_cpu": (test_static_dynamic,),
    "test_maxpool_2d_dilations_cpu": (test_static_dynamic,),
    "test_maxpool_2d_pads_cpu": (test_static_dynamic,),
    "test_maxpool_2d_precomputed_pads_cpu": (test_static_dynamic,),
    "test_maxpool_2d_precomputed_same_upper_cpu": (test_static_dynamic,),
    "test_maxpool_2d_precomputed_strides_cpu": (test_static_dynamic,),
    "test_maxpool_2d_same_lower_cpu": (test_static_dynamic,),
    "test_maxpool_2d_same_upper_cpu": (test_static_dynamic,),
    "test_maxpool_2d_strides_cpu": (test_static_dynamic,),
    "test_maxpool_3d_default_cpu": (test_static_dynamic,),

    # Mean

    # Min
    "test_min_example_cpu": (test_static_dynamic,),
    "test_min_one_input_cpu": (test_static_dynamic,),
    "test_min_two_inputs_cpu": (test_static_dynamic,),

    # Mod

    # Momentum

    # Mul
    "test_mul_cpu": (test_static_dynamic,),
    "test_mul_bcast_cpu": (test_static_dynamic,),
    "test_mul_example_cpu": (test_static_dynamic,),

    # Multinomial (NMV)

    # Neg
    "test_neg_example_cpu": (test_static_dynamic,),
    "test_neg_cpu": (test_static_dynamic,),

    # Negative Log Likelihood Loss

    # Non Max Supression

    # Non Zero

    # Not

    # One Hot

    # Or
    "test_or2d_cpu": (test_static_dynamic,),
    "test_or3d_cpu": (test_static_dynamic,),
    "test_or4d_cpu": (test_static_dynamic,),
    "test_or_bcast3v1d_cpu": (test_static_dynamic,),
    "test_or_bcast3v2d_cpu": (test_static_dynamic,),
    "test_or_bcast4v2d_cpu": (test_static_dynamic,),
    "test_or_bcast4v3d_cpu": (test_static_dynamic,),
    "test_or_bcast4v4d_cpu": (test_static_dynamic,),

    # Pad (not working)
    #"test_constant_pad_cpu": test_static_dynamic,
    #"test_edge_pad_cpu": test_static_dynamic,
    #"test_reflect_pad_cpu": test_static_dynamic,

    # Pow
    "test_pow_cpu": (test_static_dynamic,),
    "test_pow_example_cpu": (test_static_dynamic,),
    "test_pow_bcast_scalar_cpu": (test_static_dynamic,),
    "test_pow_bcast_array_cpu": (test_static_dynamic,),
    # Does not support integer power yet

    # PRelu
    "test_prelu_example_cpu": (test_static_dynamic,),
    "test_prelu_broadcast_cpu": (test_static_dynamic,),

    # QLinear Conv

    # QLinear Matmul

    # Quantize Linear

    # Reciprocal Op:
    "test_reciprocal_cpu": (test_static_dynamic,),
    "test_reciprocal_example_cpu": (test_static_dynamic,),

    # ReduceL1
    "test_reduce_l1_default_axes_keepdims_example_cpu": (test_static_dynamic,),
    "test_reduce_l1_default_axes_keepdims_random_cpu": (test_static_dynamic,),
    "test_reduce_l1_do_not_keepdims_example_cpu": (test_static_dynamic,),
    "test_reduce_l1_do_not_keepdims_random_cpu": (test_static_dynamic,),
    "test_reduce_l1_keep_dims_example_cpu": (test_static_dynamic,),
    "test_reduce_l1_keep_dims_random_cpu": (test_static,),
    "test_reduce_l1_negative_axes_keep_dims_example_cpu": (test_static_dynamic,),
    "test_reduce_l1_negative_axes_keep_dims_random_cpu": (test_static_dynamic,),

    # ReduceL2
    "test_reduce_l2_default_axes_keepdims_example_cpu": (test_static_dynamic,),
    "test_reduce_l2_default_axes_keepdims_random_cpu": (test_static_dynamic,),
    "test_reduce_l2_do_not_keepdims_example_cpu": (test_static_dynamic,),
    "test_reduce_l2_do_not_keepdims_random_cpu": (test_static_dynamic,),
    "test_reduce_l2_keep_dims_example_cpu": (test_static_dynamic,),
    "test_reduce_l2_keep_dims_random_cpu": (test_static_dynamic,),
    "test_reduce_l2_negative_axes_keep_dims_example_cpu": (test_static_dynamic,),
    "test_reduce_l2_negative_axes_keep_dims_random_cpu": (test_static_dynamic,),

    # ReduceLogSum
    "test_reduce_log_sum_asc_axes_cpu": (test_static_dynamic,),
    "test_reduce_log_sum_cpu": (test_static_dynamic,),
    "test_reduce_log_sum_default_cpu": (test_static_dynamic,),
    "test_reduce_log_sum_desc_axes_cpu": (test_static_dynamic,),

    # ReduceLogSumExp
    "test_reduce_log_sum_exp_default_axes_keepdims_example_cpu": (test_static_dynamic,),
    "test_reduce_log_sum_exp_default_axes_keepdims_random_cpu": (test_static_dynamic,),
    "test_reduce_log_sum_exp_do_not_keepdims_example_cpu": (test_static_dynamic,),
    "test_reduce_log_sum_exp_do_not_keepdims_random_cpu": (test_static_dynamic,),
    "test_reduce_log_sum_exp_keepdims_example_cpu": (test_static_dynamic,),
    "test_reduce_log_sum_exp_keepdims_random_cpu": (test_static_dynamic,),
    "test_reduce_log_sum_exp_negative_axes_keepdims_example_cpu": (test_static_dynamic,),
    "test_reduce_log_sum_exp_negative_axes_keepdims_random_cpu": (test_static_dynamic,),
    "test_reduce_log_sum_negative_axes_cpu": (test_static_dynamic,),

    # ReduceMax
    "test_reduce_max_default_axes_keepdim_example_cpu": (test_static_dynamic,),
    "test_reduce_max_default_axes_keepdims_random_cpu": (test_static_dynamic,),
    "test_reduce_max_do_not_keepdims_example_cpu": (test_static_dynamic,),
    "test_reduce_max_do_not_keepdims_random_cpu": (test_static_dynamic,),
    "test_reduce_max_keepdims_example_cpu": (test_static_dynamic,),
    "test_reduce_max_keepdims_random_cpu": (test_static_dynamic,),
    "test_reduce_max_negative_axes_keepdims_example_cpu": (test_static_dynamic,),
    "test_reduce_max_negative_axes_keepdims_random_cpu": (test_static_dynamic,),

    # ReduceMean
    "test_reduce_mean_default_axes_keepdims_example_cpu": (test_static_dynamic,),
    "test_reduce_mean_default_axes_keepdims_random_cpu": (test_static_dynamic,),
    "test_reduce_mean_do_not_keepdims_example_cpu": (test_static_dynamic,),
    "test_reduce_mean_do_not_keepdims_random_cpu": (test_static_dynamic,),
    "test_reduce_mean_keepdims_example_cpu": (test_static_dynamic,),
    "test_reduce_mean_keepdims_random_cpu": (test_static_dynamic,),
    "test_reduce_mean_negative_axes_keepdims_example_cpu": (test_static_dynamic,),
    "test_reduce_mean_negative_axes_keepdims_random_cpu": (test_static_dynamic,),

    # ReduceMin
    "test_reduce_min_default_axes_keepdims_example_cpu": (test_static_dynamic,),
    "test_reduce_min_default_axes_keepdims_random_cpu": (test_static_dynamic,),
    "test_reduce_min_do_not_keepdims_example_cpu": (test_static_dynamic,),
    "test_reduce_min_do_not_keepdims_random_cpu": (test_static_dynamic,),
    "test_reduce_min_keepdims_example_cpu": (test_static_dynamic,),
    "test_reduce_min_keepdims_random_cpu": (test_static_dynamic,),
    "test_reduce_min_negative_axes_keepdims_example_cpu": (test_static_dynamic,),
    "test_reduce_min_negative_axes_keepdims_random_cpu": (test_static_dynamic,),

    # ReduceProd
    "test_reduce_prod_default_axes_keepdims_example_cpu": (test_static_dynamic,),
    "test_reduce_prod_default_axes_keepdims_random_cpu": (test_static_dynamic,),
    "test_reduce_prod_do_not_keepdims_example_cpu": (test_static_dynamic,),
    "test_reduce_prod_do_not_keepdims_random_cpu": (test_static_dynamic,),
    "test_reduce_prod_keepdims_example_cpu": (test_static_dynamic,),
    "test_reduce_prod_keepdims_random_cpu": (test_static_dynamic,),
    "test_reduce_prod_negative_axes_keepdims_example_cpu": (test_static_dynamic,),
    "test_reduce_prod_negative_axes_keepdims_random_cpu": (test_static_dynamic,),

    # ReduceSum
    "test_reduce_sum_default_axes_keepdims_example_cpu": (test_static_dynamic,),
    "test_reduce_sum_default_axes_keepdims_random_cpu": (test_static_dynamic,),
    "test_reduce_sum_do_not_keepdims_example_cpu": (test_static_dynamic,),
    "test_reduce_sum_do_not_keepdims_random_cpu": (test_static_dynamic,),
    "test_reduce_sum_keepdims_example_cpu": (test_static_dynamic,),
    "test_reduce_sum_keepdims_random_cpu": (test_static_dynamic,),
    "test_reduce_sum_negative_axes_keepdims_example_cpu": (test_static_dynamic,),
    "test_reduce_sum_negative_axes_keepdims_random_cpu": (test_static_dynamic,),

    # ReduceSumSquare
    "test_reduce_sum_square_default_axes_keepdims_example_cpu": (test_static_dynamic,),
    "test_reduce_sum_square_default_axes_keepdims_random_cpu": (test_static_dynamic,),
    "test_reduce_sum_square_do_not_keepdims_example_cpu": (test_static_dynamic,),
    "test_reduce_sum_square_do_not_keepdims_random_cpu": (test_static_dynamic,),
    "test_reduce_sum_square_keepdims_example_cpu": (test_static_dynamic,),
    "test_reduce_sum_square_keepdims_random_cpu": (test_static_dynamic,),
    "test_reduce_sum_square_negative_axes_keepdims_example_cpu": (test_static_dynamic,),
    "test_reduce_sum_square_negative_axes_keepdims_random_cpu": (test_static_dynamic,),

    # Relu
    "test_relu_cpu": (test_static_dynamic,),

    # Reshape
    "test_reshape_extended_dims_cpu": (test_static_dynamic,{0:{-1}}),
    "test_reshape_negative_dim_cpu": (test_static_dynamic,{0:{-1}}),
    "test_reshape_negative_extended_dims_cpu": (test_static_dynamic,{0:{-1}}),
    "test_reshape_one_dim_cpu": (test_static_dynamic,{0:{-1}}),
    "test_reshape_reduced_dims_cpu": (test_static_dynamic,{0:{-1}}),
    "test_reshape_reordered_all_dims_cpu": (test_static_dynamic,{0:{-1}}),
    "test_reshape_reordered_last_dims_cpu": (test_static_dynamic,{0:{-1}}),
    "test_reshape_zero_and_negative_dim_cpu": (test_static_dynamic,{0:{-1}}),
    "test_reshape_zero_dim_cpu": (test_static_dynamic,{0:{-1}}),

    # Resize

    # Reverse Sequence

    # RNN
    "test_rnn_seq_length_cpu": (test_static_dynamic,{0:{0,1,2}}),
    "test_simple_rnn_defaults_cpu": (test_static_dynamic,{0:{0,1,2}}),
    "test_simple_rnn_with_initial_bias_cpu": (test_static_dynamic,{0:{0,1,2}}),

    # Roi Align

    # Round

    # Scan

    # Scatter Element

    # Selu
    "test_selu_cpu": (test_static_dynamic,),
    "test_selu_default_cpu": (test_static_dynamic,),
    "test_selu_example_cpu": (test_static_dynamic,),

    # Shape
    "test_shape_cpu": (test_static_dynamic,), 
    "test_shape_example_cpu": (test_static_dynamic,), 

    # Shrink

    # Sigmoid
    "test_sigmoid_cpu": (test_static_dynamic,),
    "test_sigmoid_example_cpu": (test_static_dynamic,),

    # Sign
    "test_sign_cpu": (test_static_dynamic,),

    # Sin
    "test_sin_example_cpu": (test_static_dynamic,),
    "test_sin_cpu": (test_static_dynamic,),

    # Sinh
    "test_sinh_cpu": (test_static_dynamic,),
    "test_sinh_example_cpu": (test_static_dynamic,),

    # Size
    "test_size_cpu": (test_static_dynamic,),
    "test_size_example_cpu": (test_static_dynamic,),

    # Slice (makes Axis a runtime argument, which is not supported).

    # Softmax
    "test_softmax_axis_0_cpu": (test_static_dynamic,),
    "test_softmax_axis_1_cpu": (test_static_dynamic,),
    "test_softmax_axis_2_cpu": (test_static_dynamic,),
    "test_softmax_default_axis_cpu": (test_static_dynamic,),
    "test_softmax_example_cpu": (test_static_dynamic,),
    "test_softmax_large_number_cpu": (test_static_dynamic,),

    # Softplus
    "test_softplus_cpu": (test_static_dynamic,),
    "test_softplus_example_cpu": (test_static_dynamic,),

    # Softsign
    "test_softsign_cpu": (test_static_dynamic,),
    "test_softsign_example_cpu": (test_static_dynamic,),

    # Split
    "test_split_equal_parts_1d_cpu": (test_static_dynamic,),
    "test_split_equal_parts_2d_cpu": (test_static_dynamic,),
    "test_split_equal_parts_default_axis_cpu": (test_static_dynamic,),
    "test_split_variable_parts_1d_cpu": (test_static_dynamic,),
    "test_split_variable_parts_2d_cpu": (test_static_dynamic,),
    "test_split_variable_parts_default_axis_cpu": (test_static_dynamic,),
    
    # Sqrt
    "test_sqrt_cpu": (test_static_dynamic,),
    "test_sqrt_example_cpu": (test_static_dynamic,),

    # Squeeze
    "test_squeeze_cpu": (test_static_dynamic,),
    "test_squeeze_negative_axes_cpu": (test_static_dynamic,),

    # Str Normalizer

    # Sub
    "test_sub_cpu": (test_static_dynamic,),
    "test_sub_bcast_cpu": (test_static_dynamic,),
    "test_sub_example_cpu": (test_static_dynamic,),

    # Sum
    "test_sum_example_cpu": (test_static_dynamic,),
    "test_sum_one_input_cpu": (test_static_dynamic,),
    "test_sum_two_inputs_cpu": (test_static_dynamic,),

    # Tan
    "test_tan_cpu": (test_static_dynamic,),
    "test_tan_example_cpu": (test_static_dynamic,),

    # Tanh
    "test_tanh_cpu": (test_static_dynamic,),
    "test_tanh_example_cpu": (test_static_dynamic,),

    # Tfdf Vectorizer

    # Threshold Relu

    # Tile
    "test_tile_cpu": (test_static_dynamic,),
    "test_tile_precomputed_cpu": (test_static_dynamic,),

    # TopK

    # Training Dropout

    # Transpose
    "test_transpose_default_cpu": (test_static_dynamic,),
    "test_transpose_all_permutations_0_cpu": (test_static_dynamic,),
    "test_transpose_all_permutations_1_cpu": (test_static_dynamic,),
    "test_transpose_all_permutations_2_cpu": (test_static_dynamic,),
    "test_transpose_all_permutations_3_cpu": (test_static_dynamic,),
    "test_transpose_all_permutations_4_cpu": (test_static_dynamic,),
    "test_transpose_all_permutations_5_cpu": (test_static_dynamic,),

    # Unique

    # Unsqueeze
    "test_unsqueeze_axis_0_cpu": (test_static_dynamic,),
    "test_unsqueeze_axis_1_cpu": (test_static_dynamic,),
    "test_unsqueeze_axis_2_cpu": (test_static_dynamic,),
    "test_unsqueeze_axis_3_cpu": (test_static_dynamic,),
    "test_unsqueeze_negative_axes_cpu": (test_static_dynamic,),
    "test_unsqueeze_three_axes_cpu": (test_static_dynamic,),
    "test_unsqueeze_two_axes_cpu": (test_static_dynamic,),
    "test_unsqueeze_unsorted_axes_cpu": (test_static_dynamic,),

    # Upsample

    # Where

    # Xor
    "test_xor2d_cpu": (test_static_dynamic,),
    "test_xor3d_cpu": (test_static_dynamic,),
    "test_xor4d_cpu": (test_static_dynamic,),
    "test_xor_bcast3v1d_cpu": (test_static_dynamic,),
    "test_xor_bcast3v2d_cpu": (test_static_dynamic,),
    "test_xor_bcast4v2d_cpu": (test_static_dynamic,),
    "test_xor_bcast4v3d_cpu": (test_static_dynamic,),
    "test_xor_bcast4v4d_cpu": (test_static_dynamic,),

    ############################################################
    # Model (alphabetical order)

    "test_shufflenet_cpu": (test_static,),
    "test_resnet50_cpu": (test_static,),
    "test_vgg19_cpu": (test_static,),
<<<<<<< HEAD
    "test_densenet121_cpu": (test_static,),
=======
    "test_inception_v1_cpu": (test_static,),
>>>>>>> 6b768a83
}

# test for static
test_to_enable = [ key for (key, value) in test_to_enable_static_dynamic.items() if value[0] & test_static ]

# Specify the test cases which currently can not pass for dynamic shape
# Presumably, this list should be empty
# Except for some operation too difficult to handle for dynamic shape
# or big models
test_for_dynamic = [ key for (key, value) in test_to_enable_static_dynamic.items() if value[0] & test_dynamic ]

if args.dynamic :
    print("dynamic shape is enabled")
    test_to_enable = test_for_dynamic 

# User case specify one test case with BCKEND_TEST env
if TEST_CASE_BY_USER is not None and TEST_CASE_BY_USER != "" :
    test_to_enable = TEST_CASE_BY_USER.split()

# determine the dynamic input and dim
def determine_dynamic_parameters(test_name):
    if not args.dynamic :
        return None
    # set default value: all inputs, first dimension.
    # Use this script's arguments '--input' and '--dim' or environment variables
    # TEST_INPUT and TEST_DIM to control the values.
    selected_list = {args.input: {args.dim}}
    test_name_cpu = test_name + "_cpu"
    if test_name_cpu in test_for_dynamic:
        if len(test_to_enable_static_dynamic[test_name_cpu]) > 1:
            selected_list = test_to_enable_static_dynamic[test_name_cpu][1]
    return selected_list 

def execute_commands(cmds, dynamic_inputs_dims):
    if (args.verbose):
        print(" ".join(cmds))
        print("IMPORTER FORCE DYNAMIC ", dynamic_inputs_dims)
    my_env = os.environ.copy();
    env_string = ""
    if dynamic_inputs_dims is not None:
        first_input = True;
        for (input_index, dim_indices) in dynamic_inputs_dims.items():
            if first_input:
                env_string += str(input_index)
                first_input = False
            else:
                env_string += "|" + str(input_index)
            first_dim = True
            for dim_index in dim_indices:
                if first_dim:
                   env_string +=  ":" + str(dim_index)
                   first_dim = False
                else:
                   env_string += "," + str(dim_index)
        my_env["IMPORTER_FORCE_DYNAMIC"] = env_string 
    subprocess.run(cmds, env=my_env)


# There are two issues, which necessitates the adoption of this endianness
# aware wrapper around Execution Session:
# 1. Input arrays are given sometimes in native byte order, sometime in
#    LE byte order, and as soon as the python array enters into py::array
#    C++ objects through pybind, we will no longer be able to query their
#    endianness. So we must intercept the inputs and convert them into
#    native endianness.
# 2. Output arrays are compared with reference outputs, the comparison
#    unfortunately includes checking that our outputs and reference outputs
#    share the same endianness. So we try to figure out what is the desired
#    reference output endianness, and convert our outputs to this desired
#    endianness.
class EndiannessAwareExecutionSession(ExecutionSession):
    def __init__(self, path, entry_point):
        super().__init__(path, entry_point)

    def is_input_le(self, inputs):
        inputs_endianness = list(map(lambda x: x.dtype.byteorder, inputs))
        endianness_is_consistent = len(set(inputs_endianness)) <= 1
        assert endianness_is_consistent, \
            "Input arrays contain a mixture of endianness configuration."

        sys_is_le = sys.byteorder == 'little'
        # To interpret character symbols indicating endianness:
        # https://numpy.org/doc/stable/reference/generated/numpy.dtype.byteorder.html
        explicitly_le = inputs_endianness[0] == "<"
        implicitly_le = (inputs_endianness[0] == "=" and sys_is_le)
        return explicitly_le or implicitly_le

    def run(self, inputs, **kwargs):
        if len(inputs):
            # Deduce desired endianness of output from inputs.
            sys_is_le = sys.byteorder == 'little'
            inp_is_le = self.is_input_le(inputs)
            if (sys_is_le != inp_is_le):
                inputs = list(
                    map(lambda x: x.byteswap().newbyteorder(), inputs))
            outputs = super().run(inputs)
            if (sys_is_le != inp_is_le):
                outputs = list(
                    map(lambda x: x.byteswap().newbyteorder(), outputs))
            return outputs
        else:
            # Can't deduce desired output endianess, fingers crossed.
            warnings.warn(
                "Cannot deduce desired output endianness, using native endianness by default."
            )
            return super().run(inputs)


class DummyBackend(onnx.backend.base.Backend):
    @classmethod
    def prepare(cls, model, device='CPU', **kwargs):
        super(DummyBackend, cls).prepare(model, device, **kwargs)
        name = model.graph.name
        model_name = result_dir+name+".onnx"
        exec_name = result_dir+name + ".so"
        # Clean the temporary files in case
        # Save model to disk as temp_model.onnx.
        onnx.save(model, model_name)
        if not os.path.exists(model_name) :
            print("Failed save model: "+ name)
        print(name)

        # Call frontend to process temp_model.onnx, bit code will be generated.
        dynamic_inputs_dims = determine_dynamic_parameters(name)
        execute_commands([TEST_DRIVER, model_name], dynamic_inputs_dims)
        if not os.path.exists(exec_name) :
            print("Failed " + test_config.TEST_DRIVER_COMMAND + ": " + name)
        return EndiannessAwareExecutionSession(exec_name,
                                                   "run_main_graph")

    @classmethod
    def supports_device(cls, device):
        d = Device(device)
        if d.type == DeviceType.CPU:
            return True
        return False


backend_test = onnx.backend.test.BackendTest(DummyBackend, __name__)

# Extract name of all test cases.
import inspect
all_tests = []
all_tests += inspect.getmembers(
    backend_test.test_cases["OnnxBackendRealModelTest"])
all_tests += inspect.getmembers(
    backend_test.test_cases["OnnxBackendNodeModelTest"])
all_test_names = list(map(lambda x: x[0], all_tests))

# Ensure that test names specified in test_to_enable actually exist.
for test_name in test_to_enable:
    assert test_name in all_test_names, """test name {} not found, it is likely
    that you may have misspelled the test name or the specified test does not
    exist in the version of onnx package you installed.""".format(test_name)
    backend_test.include(r"^{}$".format(test_name))

# import all test cases at global scope to make them visible to python.unittest
globals().update(backend_test.test_cases)

if __name__ == '__main__':

    unittest.main()<|MERGE_RESOLUTION|>--- conflicted
+++ resolved
@@ -752,11 +752,8 @@
     "test_shufflenet_cpu": (test_static,),
     "test_resnet50_cpu": (test_static,),
     "test_vgg19_cpu": (test_static,),
-<<<<<<< HEAD
     "test_densenet121_cpu": (test_static,),
-=======
     "test_inception_v1_cpu": (test_static,),
->>>>>>> 6b768a83
 }
 
 # test for static
